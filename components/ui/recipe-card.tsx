/**
 * Recipe Card Component
 * 
 * Displays a recipe in card format with key information, actions, and navigation.
 * Used in recipe listings, search results, and recommendation sections.
 */

 'use client';

 import Link from 'next/link';
 import { useState, useEffect } from 'react';
 import { useSession } from 'next-auth/react';
 import { Heart, Clock, Users, ChefHat, Eye, Loader2 } from 'lucide-react';
 import StarRating from './star-rating';
 import { FollowButton } from './follow-button';
 import { Recipe } from '@/types/recipe';
 import { truncateText } from '@/lib/utils';
 import { useRatings } from '@/hooks/use-ratings';
 import { getOptimizedImageUrl } from '@/lib/image-client-utils';
import Avatar from '@/components/ui/avatar';
 
 interface RecipeCardProps {
   /** Recipe data to display */
   recipe: Recipe;
   
   /** Additional CSS classes */
   className?: string;
   
   /** Whether to show the full description */
   showFullDescription?: boolean;
  
  /** Whether to show the favorite button */
  showFavoriteButton?: boolean;
  
  /** Whether the recipe is currently favorited */
  isFavorited?: boolean;
  
  /** Callback when favorite status changes */
  onFavoriteToggle?: (recipeId: string) => Promise<void>;
}
 
 /**
  * RecipeCard Component
  * 
  * Features:
  * - Recipe image with fallback
  * - Title with link to detail page
  * - Author information
  * - Description with truncation
  * - Recipe metadata (time, servings, difficulty)
  * - Interactive favorite button
  * - Star rating with user interaction
  * - Tag display
  * - Responsive design
  */
 export default function RecipeCard({ 
   recipe, 
   className = '',
   showFullDescription = false,
  showFavoriteButton = true,
  isFavorited = false,
  onFavoriteToggle 
 }: RecipeCardProps) {
   const { data: session } = useSession();
  
  // Use ratings hook for persistent rating functionality
   const { userRating, recipeStats, submitRating } = useRatings(recipe.id);
  
  // Local state for user interactions
   const [isFavorite, setIsFavorite] = useState(isFavorited);
   const [isLoading, setIsLoading] = useState(false);
   const [imageError, setImageError] = useState(false);
  
  // Update local state when props change
  useEffect(() => {
    setIsFavorite(isFavorited);
  }, [isFavorited]);

  // Reset image error when recipe changes
  useEffect(() => {
    setImageError(false);
  }, [recipe.id]);
 
   /**
    * Handles favorite toggle
    */
   const handleFavorite = async (e: React.MouseEvent) => {
     e.preventDefault();
     e.stopPropagation();
     
     // Prevent double clicks
     if (isLoading) {
       return;
     }
     
     // Check if user is authenticated
     if (!session?.user) {
       console.log('Please sign in to favorite recipes');
       return;
     }
     
     if (onFavoriteToggle) {
       setIsLoading(true);
       try {
         await onFavoriteToggle(recipe.id);
       } finally {
         setIsLoading(false);
       }
     }
   };
 
   /**
    * Handles rating submission with persistent storage
    * 
    * @param rating - New rating value (1-5)
    */
   const handleRating = async (rating: number) => {
     if (!session?.user) {
       console.log('Please sign in to rate recipes');
       return;
     }

     try {
       const success = await submitRating(rating);
       if (success) {
         console.log(`Successfully rated recipe "${recipe.title}" with ${rating} stars`);
       } else {
         console.error('Failed to submit rating');
       }
     } catch (error) {
       console.error('Error submitting rating:', error);
     }
   };
 
   /**
    * Gets the difficulty badge color
    * @param difficulty - Recipe difficulty level
    * @returns CSS classes for the difficulty badge
    */
   const getDifficultyColor = (difficulty: string) => {
     switch (difficulty) {
       case 'easy': return 'bg-green-100 text-green-800';
       case 'medium': return 'bg-yellow-100 text-yellow-800';
       case 'hard': return 'bg-red-100 text-red-800';
       default: return 'bg-gray-100 text-gray-800';
     }
   };
 
   return (
     <article 
       className={`bg-white rounded-lg shadow-md overflow-hidden hover:shadow-lg transition-all duration-200 ${className}`}
       aria-label={`Recipe: ${recipe.title}`}
     >
       {/* Recipe Image */}
       <div className="h-48 bg-gray-200 overflow-hidden relative group">
         {recipe.image && !imageError && getOptimizedImageUrl(recipe.image) ? (
           <>
             <img 
               src={getOptimizedImageUrl(recipe.image)!} 
               alt={`${recipe.title} recipe`}
               className="w-full h-full object-cover transition-transform group-hover:scale-105"
               loading="lazy"
               onError={() => {
                 // If B2 image fails, show placeholder immediately
                 setImageError(true);
               }}
             />
             <div className="absolute inset-0 bg-black bg-opacity-0 group-hover:bg-opacity-10 transition-opacity" />
           </>
         ) : (
           <div className="w-full h-full flex items-center justify-center bg-gradient-to-br from-gray-100 to-gray-200">
             <div className="text-center text-gray-400">
               <ChefHat className="w-16 h-16 mx-auto mb-2 opacity-50" />
               <p className="text-sm font-medium">No image</p>
             </div>
           </div>
         )}
       </div>
       
       <div className="p-6">
         {/* Header with title and favorite button */}
         <header className="flex justify-between items-start mb-4">
           <Link href={`/recipes/${recipe.id}`} className="flex-1 group">
             <h3 className="text-xl font-semibold text-gray-800 group-hover:text-green-700 transition-colors line-clamp-2">
               {recipe.title}
             </h3>
           </Link>
           
           {showFavoriteButton && (
            <button
             onClick={handleFavorite}
             disabled={isLoading || !session?.user}
             className={`p-2 rounded-full flex-shrink-0 transition-all ${
               isFavorite 
                 ? 'text-red-500 bg-red-50 hover:bg-red-100' 
                 : 'text-gray-400 hover:text-red-500 hover:bg-red-50'
             } disabled:opacity-50`}
             aria-label={`${isFavorite ? 'Remove from' : 'Add to'} favorites`}
             title={!session?.user ? 'Sign in to favorite recipes' : ''}
           >
             {isLoading ? (
               <Loader2 className="w-5 h-5 animate-spin" />
             ) : (
               <Heart className={`w-5 h-5 ${isFavorite ? 'fill-red-500' : ''}`} />
             )}
           </button>
          )}
        </header>
         
<<<<<<< HEAD
         {/* Author with follow button */}
         <div className="flex items-center justify-between mb-3">
           <div className="flex items-center space-x-2">
             <p className="text-gray-600">
               By <Link href={`/profile/${recipe.author.id}`} className="font-medium text-gray-800 hover:text-blue-600 transition-colors">
                 {recipe.author.name}
               </Link>
             </p>
           </div>
           <FollowButton userId={recipe.author.id} variant="compact" />
=======
         {/* Author */}
         <div className="flex items-center space-x-2 mb-3">
           <Avatar
             imageUrl={recipe.author.image}
             name={recipe.author.name}
             size="sm"
           />
           <p className="text-gray-600">
             By <span className="font-medium">{recipe.author.name}</span>
           </p>
>>>>>>> e369877a
         </div>
         
         {/* Description */}
         {recipe.description && (
           <p className="text-gray-700 text-sm mb-4">
             {showFullDescription 
               ? recipe.description 
               : truncateText(recipe.description, 120)
             }
           </p>
         )}
         
         {/* Recipe metadata */}
         <div className="flex items-center space-x-4 mb-4 text-sm text-gray-600">
           {recipe.cookTime && (
             <div className="flex items-center" title="Cooking time">
               <Clock className="w-4 h-4 mr-1" />
               <span>{recipe.cookTime}</span>
             </div>
           )}
           
           {recipe.servings && (
             <div className="flex items-center" title="Number of servings">
               <Users className="w-4 h-4 mr-1" />
               <span>{recipe.servings} serving{recipe.servings !== 1 ? 's' : ''}</span>
             </div>
           )}
           
           <div className="flex items-center" title="Difficulty level">
             <ChefHat className="w-4 h-4 mr-1" />
             <span className={`px-2 py-1 rounded text-xs font-medium ${getDifficultyColor(recipe.difficulty)}`}>
               {recipe.difficulty}
             </span>
           </div>
         </div>
         
         {/* Tags */}
         {recipe.tags.length > 0 && (
           <div className="mb-4">
             <div className="flex flex-wrap gap-2">
               {recipe.tags.slice(0, 3).map((tag, index) => (
                 <span
                   key={index}
                   className="bg-gray-100 text-gray-700 text-xs px-2 py-1 rounded hover:bg-gray-200 transition-colors"
                 >
                   {tag}
                 </span>
               ))}
               {recipe.tags.length > 3 && (
                 <span className="text-gray-500 text-xs py-1">
                   +{recipe.tags.length - 3} more
                 </span>
               )}
             </div>
           </div>
         )}
         
         {/* Footer with rating and stats */}
         <footer className="flex justify-between items-center pt-2 border-t border-gray-100">
           <div className="flex items-center space-x-2">
             <StarRating 
               rating={userRating} 
               onRate={handleRating}
               size="sm"
             />
             <span className="text-sm text-gray-600">
               {recipeStats.averageRating?.toFixed(1) || '0.0'} ({recipeStats.ratingCount || 0})
             </span>
           </div>
           
           {/* View count (if available) */}
           <div className="flex items-center text-sm text-gray-500">
             <Eye className="w-3 h-3 mr-1" />
             <span>{recipe._count?.favorites || 0} favorites</span>
           </div>
         </footer>
       </div>
     </article>
   );
 }<|MERGE_RESOLUTION|>--- conflicted
+++ resolved
@@ -207,10 +207,14 @@
           )}
         </header>
          
-<<<<<<< HEAD
          {/* Author with follow button */}
          <div className="flex items-center justify-between mb-3">
            <div className="flex items-center space-x-2">
+             <Avatar
+               imageUrl={recipe.author.image}
+               name={recipe.author.name}
+               size="sm"
+             />
              <p className="text-gray-600">
                By <Link href={`/profile/${recipe.author.id}`} className="font-medium text-gray-800 hover:text-blue-600 transition-colors">
                  {recipe.author.name}
@@ -218,18 +222,6 @@
              </p>
            </div>
            <FollowButton userId={recipe.author.id} variant="compact" />
-=======
-         {/* Author */}
-         <div className="flex items-center space-x-2 mb-3">
-           <Avatar
-             imageUrl={recipe.author.image}
-             name={recipe.author.name}
-             size="sm"
-           />
-           <p className="text-gray-600">
-             By <span className="font-medium">{recipe.author.name}</span>
-           </p>
->>>>>>> e369877a
          </div>
          
          {/* Description */}
