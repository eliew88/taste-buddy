--- conflicted
+++ resolved
@@ -12,13 +12,9 @@
 import { usePathname } from 'next/navigation';
 import { useState } from 'react';
 import { useSession, signOut } from 'next-auth/react';
-<<<<<<< HEAD
 import { Heart, Plus, Menu, X, User, Home, Sparkles, LogOut, LogIn } from 'lucide-react';
 import { NotificationBell } from './notification-bell';
-=======
-import { Heart, Plus, Menu, X, Home, Sparkles, LogOut, LogIn } from 'lucide-react';
 import Avatar from '@/components/ui/avatar';
->>>>>>> e369877a
 
 /**
  * Navigation Component
