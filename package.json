{
  "name": "tastebuddy",
  "version": "0.1.0",
  "private": true,
  "scripts": {
<<<<<<< HEAD
    "dev": "next dev --port 3001",
=======
    "dev": "next dev -p 3002",
>>>>>>> 36633f6c
    "build": "npx prisma generate && next build",
    "start": "next start",
    "lint": "next lint",
    "db:seed": "tsx prisma/seed.ts",
    "setup:production": "node scripts/setup-production.js",
    "postinstall": "npx prisma generate"
  },
  "dependencies": {
    "@aws-sdk/client-s3": "^3.842.0",
    "@next-auth/prisma-adapter": "^1.0.7",
    "@prisma/client": "^6.11.1",
    "@types/bcryptjs": "^2.4.6",
    "@types/react": "^18.0.0",
    "bcryptjs": "^3.0.2",
    "clsx": "^2.1.1",
    "dotenv": "^17.0.1",
    "lucide-react": "^0.525.0",
    "next": "15.3.5",
    "next-auth": "^4.24.11",
    "react": "^19.0.0",
    "react-dom": "^19.0.0",
    "tailwind-merge": "^3.3.1",
    "tsx": "^4.20.3",
    "uuid": "^11.1.0",
    "zod": "^3.25.75"
  },
  "devDependencies": {
    "@eslint/eslintrc": "^3",
    "@tailwindcss/postcss": "^4",
    "@types/node": "^20.19.4",
    "@types/react": "^19",
    "@types/react-dom": "^19",
    "@types/uuid": "^10.0.0",
    "eslint": "^9",
    "eslint-config-next": "15.3.5",
    "prisma": "^6.11.1",
    "tailwindcss": "^4",
    "typescript": "^5"
  },
  "prisma": {
    "seed": "tsx prisma/seed.ts"
  }
}<|MERGE_RESOLUTION|>--- conflicted
+++ resolved
@@ -3,11 +3,7 @@
   "version": "0.1.0",
   "private": true,
   "scripts": {
-<<<<<<< HEAD
-    "dev": "next dev --port 3001",
-=======
     "dev": "next dev -p 3002",
->>>>>>> 36633f6c
     "build": "npx prisma generate && next build",
     "start": "next start",
     "lint": "next lint",
